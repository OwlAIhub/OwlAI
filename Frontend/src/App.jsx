--- conflicted
+++ resolved
@@ -21,24 +21,7 @@
 import LandingPage from "./Components/LandingPage.jsx";
 
 function App() {
-<<<<<<< HEAD
-    const [isSidebarOpen, setIsSidebarOpen] = useState(true);
-    const [isLoggedIn, setIsLoggedIn] = useState(false);
-    const [authReady, setAuthReady] = useState(false);
-    const [isMobile, setIsMobile] = useState(false);
-    const [darkMode, setDarkMode] = useState(false);
-    const [showProfileModal, setShowProfileModal] = useState(false);
-    const [currentChatTitle, setCurrentChatTitle] =
-        useState("Learning Theories");
-
-    useEffect(() => {
-        const unsubscribe = auth.onAuthStateChanged((user) => {
-            setIsLoggedIn(!!user);
-            setAuthReady(true);
-        });
-        return () => unsubscribe();
-    }, []);
-=======
+
   const [isSidebarOpen, setIsSidebarOpen] = useState(true);
   const [isLoggedIn, setIsLoggedIn] = useState(false);
   const [authReady, setAuthReady] = useState(false);
@@ -143,7 +126,7 @@
     window.addEventListener("resize", checkScreenSize);
     return () => window.removeEventListener("resize", checkScreenSize);
   }, []);
->>>>>>> bacbb9d4
+
 
     useEffect(() => {
         const checkScreenSize = () => {
@@ -156,93 +139,7 @@
         return () => window.removeEventListener("resize", checkScreenSize);
     }, []);
 
-<<<<<<< HEAD
-    const toggleSidebar = () => {
-        setIsSidebarOpen((prev) => !prev);
-    };
-
-    const toggleDarkMode = () => {
-        setDarkMode((prev) => !prev);
-        document.documentElement.classList.toggle("dark");
-    };
-
-    const handleLogout = () => {
-        auth.signOut()
-            .then(() => {
-                localStorage.clear();
-                toast.info("You've been signed out.");
-                setCurrentChatTitle("Learning Theories");
-            })
-            .catch(() => {
-                toast.error("Failed to sign out.");
-            });
-    };
-
-    const ProtectedRoute = ({ children }) => {
-        if (!authReady) return null;
-        return isLoggedIn ? children : <Navigate to="/login" replace />;
-    };
-    const user = JSON.parse(localStorage.getItem("user"));
-
-    const [sessionId, setSessionId] = useState(null);
-
-    const createNewSession = async () => {
-        const existing = localStorage.getItem("sessionId");
-
-        if (existing) {
-            setSessionId(existing);
-        } else {
-            try {
-                const res = await fetch(
-                    `${config.apiUrl}/session/create?user_id=${user.uid}`,
-                    {
-                        method: "POST",
-                        headers: {
-                            "Content-Type": "application/json",
-                        },
-                    }
-                );
-                const data = await res.json();
-                console.log("Session created:", data.session_id);
-                setSessionId(data.session_id);
-                localStorage.setItem("sessionId", data.session_id);
-            } catch (err) {
-                console.error("Failed to get session ID:", err);
-            }
-        }
-    };
-
-    useEffect(() => {
-        createNewSession();
-    }, []);
-
-    const handleNewChat = async () => {
-        try {
-            // Optional: Remove old sessionId
-            localStorage.removeItem("sessionId");
-
-            const res = await fetch(
-                `${config.apiUrl}/session/create?user_id=${user.uid}`,
-                {
-                    method: "POST",
-                    headers: {
-                        "Content-Type": "application/json",
-                    },
-                }
-            );
-            const data = await res.json();
-
-            console.log("New chat session created:", data);
-            setSessionId(data.session_id);
-            localStorage.setItem("sessionId", data.session_id);
-
-            // Reset current chat title if needed
-            setCurrentChatTitle("New Chat");
-        } catch (err) {
-            console.error("Failed to create new session:", err);
-        }
-    };
-=======
+
   const toggleDarkMode = () => {
     setDarkMode((prev) => {
       const newMode = !prev;
@@ -332,7 +229,6 @@
   
     }
   }, [sessionId]); 
->>>>>>> bacbb9d4
 
     const MainAppContent = () => {
         const location = useLocation();
@@ -345,64 +241,7 @@
             }
         }, [location, navigate]);
 
-<<<<<<< HEAD
-        return (
-            <div className="flex h-full">
-                {/* Sidebar */}
-                <AnimatePresence>
-                    {isSidebarOpen && (
-                        <Sidebar
-                            isOpen={isSidebarOpen}
-                            onClose={toggleSidebar}
-                            darkMode={darkMode}
-                            currentUser={{ plan: "Free" }}
-                            onUserProfileClick={() => setShowProfileModal(true)}
-                            onNewChat={handleNewChat}
-                        />
-                    )}
-                </AnimatePresence>
-
-                {/* Main Content */}
-                <MainContent
-                    currentChatTitle={currentChatTitle}
-                    darkMode={darkMode}
-                    isSidebarOpen={isSidebarOpen}
-                    toggleSidebar={toggleSidebar}
-                    isLoggedIn={isLoggedIn}
-                    onLogin={() => {}}
-                    onLogout={handleLogout}
-                    toggleDarkMode={toggleDarkMode}
-                    sessionId={sessionId}
-                    onUserProfileClick={() => setShowProfileModal(true)}
-                />
-            </div>
-        );
-    };
-
-    return (
-        <Router>
-            <div
-                className={`${
-                    darkMode ? "dark bg-gray-900" : "bg-gray-50"
-                } min-h-screen`}
-            >
-                <div className="dark:bg-gray-900 dark:text-white">
-                    <Routes>
-                        <Route
-                            path="/"
-                            element={<Navigate to="/chat" replace />}
-                        />
-                        <Route
-                            path="/login"
-                            element={
-                                isLoggedIn ? (
-                                    <Navigate to="/chat" replace />
-                                ) : (
-                                    <Login />
-                                )
-                            }
-                        />
-=======
+
     return (
       <div className="flex h-full">
         {/* Sidebar */}
@@ -438,7 +277,6 @@
       </div>
     );
   };
->>>>>>> bacbb9d4
 
                         <Route path="/Home" element={<LandingPage />} />
                         <Route
